--- conflicted
+++ resolved
@@ -6,16 +6,6 @@
 [Semantic Versioning](https://semver.org/spec/v2.0.0.html).
 
 ## [Unreleased]
-<<<<<<< HEAD
-### Changed
-- Changed some of the common methods to return percentages rounded to 1 digit
-rather than 0.
-- Earlier asset classes with no money mapped to them were not returned by
-all AA methods (including their children). Now it returns them (the correct
-behavior in almost all cases).
-
-=======
->>>>>>> 8f0c951c
 ### Added
 - A new command `lak analyze allocate` which suggests how to allocate new cash,
 while making sure the actual asset allocation remains close to the desired
@@ -28,6 +18,8 @@
 documenting tips and tricks for using Lakshmi.
 
 ### Changed
+- Changed some of the common methods to return percentages rounded to 1 digit
+rather than 0.
 - Earlier asset classes with no money mapped to them were not returned by
 all AA methods (including their children). Now it returns them (the correct
 behavior in almost all cases).
